language: java
jdk: oraclejdk8
install: true
sudo: false
branches:
  except:
    - legacy
    - experimental
<<<<<<< HEAD

cache:
  directories:
    - '$HOME/.sonar/cache'
    
env:
  global:
    - SONAR_TOKEN: d043ef3ea7d081203e4eca0ac14b14d0054b6c43
    - SONAR_HOST_URL: https://sonarqube.com
script:
    - ./runSonarQubeAnalysis.sh
=======
before_install:
- export TZ=America/New_York
>>>>>>> 40c75d7d
<|MERGE_RESOLUTION|>--- conflicted
+++ resolved
@@ -2,11 +2,11 @@
 jdk: oraclejdk8
 install: true
 sudo: false
+
 branches:
   except:
     - legacy
     - experimental
-<<<<<<< HEAD
 
 cache:
   directories:
@@ -16,9 +16,9 @@
   global:
     - SONAR_TOKEN: d043ef3ea7d081203e4eca0ac14b14d0054b6c43
     - SONAR_HOST_URL: https://sonarqube.com
+	
 script:
     - ./runSonarQubeAnalysis.sh
-=======
+
 before_install:
-- export TZ=America/New_York
->>>>>>> 40c75d7d
+- export TZ=America/New_York